<<<<<<< HEAD
# This file is created and managed by `unidep` 0.25.0.
=======
# This file is created and managed by `unidep` 0.30.0.
>>>>>>> b9e74cac
# For details see https://github.com/basnijholt/unidep
# File generated with: `unidep `
#
# This environment can be installed with
# `micromamba create -f conda-lock.yml -n myenv`
# This file is a `conda-lock` file generated via `unidep`.
# For details see https://conda.github.io/conda-lock/

version: 1
metadata:
  content_hash:
    osx-arm64: unidep-is-awesome
  channels:
  - url: conda-forge
    used_env_vars: []
  platforms:
  - osx-arm64
  sources:
  - /Users/bas.nijholt/Work/unidep/tests/simple_monorepo/project1/requirements.yaml
package:
- name: bzip2
  version: 1.0.8
  manager: conda
  platform: osx-arm64
  dependencies: {}
  url: https://conda.anaconda.org/conda-forge/osx-arm64/bzip2-1.0.8-h93a5062_5.conda
  hash:
    md5: 1bbc659ca658bfd49a481b5ef7a0f40f
    sha256: bfa84296a638bea78a8bb29abc493ee95f2a0218775642474a840411b950fe5f
  category: main
  optional: false
- name: python_abi
  version: '3.12'
  manager: conda
  platform: osx-arm64
  dependencies: {}
  url: https://conda.anaconda.org/conda-forge/osx-arm64/python_abi-3.12-4_cp312.conda
  hash:
    md5: bbb3a02c78b2d8219d7213f76d644a2a
    sha256: db25428e4f24f8693ffa39f3ff6dfbb8fd53bc298764b775b57edab1c697560f
  category: main
  optional: false
- name: tzdata
  version: 2023c
  manager: conda
  platform: osx-arm64
  dependencies: {}
  url: https://conda.anaconda.org/conda-forge/noarch/tzdata-2023c-h71feb2d_0.conda
  hash:
    md5: 939e3e74d8be4dac89ce83b20de2492a
    sha256: 0449138224adfa125b220154408419ec37c06b0b49f63c5954724325903ecf55
  category: main
  optional: false<|MERGE_RESOLUTION|>--- conflicted
+++ resolved
@@ -1,8 +1,4 @@
-<<<<<<< HEAD
-# This file is created and managed by `unidep` 0.25.0.
-=======
 # This file is created and managed by `unidep` 0.30.0.
->>>>>>> b9e74cac
 # For details see https://github.com/basnijholt/unidep
 # File generated with: `unidep `
 #
